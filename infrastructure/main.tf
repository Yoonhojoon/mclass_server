terraform {
  required_version = ">= 1.0"
  required_providers {
    aws = {
      source  = "hashicorp/aws"
      version = "~> 5.0"
    }
  }
}

provider "aws" {
  region = "ap-northeast-2"
}

# S3 Bucket for Terraform State
resource "aws_s3_bucket" "terraform_state" {
  bucket = "mclass-terraform-state"

  tags = {
    Name = "mclass-terraform-state"
  }
}

resource "aws_s3_bucket_versioning" "terraform_state" {
  bucket = aws_s3_bucket.terraform_state.id
  versioning_configuration {
    status = "Enabled"
  }
}

# VPC
resource "aws_vpc" "main" {
  cidr_block           = "10.0.0.0/16"
  enable_dns_hostnames = true
  enable_dns_support   = true

  tags = {
    Name = "mclass-vpc"
  }
}

# Public Subnets
resource "aws_subnet" "public" {
  count             = 2
  vpc_id            = aws_vpc.main.id
  cidr_block        = "10.0.${count.index + 1}.0/24"
  availability_zone = data.aws_availability_zones.available.names[count.index]

  map_public_ip_on_launch = true

  tags = {
    Name = "mclass-public-subnet-${count.index + 1}"
  }
}

# Internet Gateway
resource "aws_internet_gateway" "main" {
  vpc_id = aws_vpc.main.id

  tags = {
    Name = "mclass-igw"
  }
}

# Route Table
resource "aws_route_table" "public" {
  vpc_id = aws_vpc.main.id

  route {
    cidr_block = "0.0.0.0/0"
    gateway_id = aws_internet_gateway.main.id
  }

  tags = {
    Name = "mclass-public-rt"
  }
}

# Route Table Association
resource "aws_route_table_association" "public" {
  count          = 2
  subnet_id      = aws_subnet.public[count.index].id
  route_table_id = aws_route_table.public.id
}

# Security Group for ECS Tasks
resource "aws_security_group" "ecs" {
  name        = "mclass-ecs-sg"
  description = "Security group for ECS tasks"
  vpc_id      = aws_vpc.main.id

  ingress {
    from_port       = 3000
    to_port         = 3000
    protocol        = "tcp"
    security_groups = [aws_security_group.alb.id]
  }

  egress {
    from_port   = 0
    to_port     = 0
    protocol    = "-1"
    cidr_blocks = ["0.0.0.0/0"]
  }

  tags = {
    Name = "mclass-ecs-sg"
  }
}

# Security Group for ALB
resource "aws_security_group" "alb" {
  name        = "mclass-alb-sg"
  description = "Security group for Application Load Balancer"
  vpc_id      = aws_vpc.main.id

  ingress {
    from_port   = 80
    to_port     = 80
    protocol    = "tcp"
    cidr_blocks = ["0.0.0.0/0"]
  }

  ingress {
    from_port   = 443
    to_port     = 443
    protocol    = "tcp"
    cidr_blocks = ["0.0.0.0/0"]
  }

  egress {
    from_port   = 0
    to_port     = 0
    protocol    = "-1"
    cidr_blocks = ["0.0.0.0/0"]
  }

  tags = {
    Name = "mclass-alb-sg"
  }
}

# ECR Repository
resource "aws_ecr_repository" "app" {
  name                 = "mclass-server"
  image_tag_mutability = "MUTABLE"

  image_scanning_configuration {
    scan_on_push = true
  }
}

# ECR Lifecycle Policy
resource "aws_ecr_lifecycle_policy" "app" {
  repository = aws_ecr_repository.app.name

  policy = jsonencode({
    rules = [
      {
        rulePriority = 1
        description  = "Keep last 5 images"
        selection = {
          tagStatus     = "tagged"
          tagPrefixList = ["v"]
          countType     = "imageCountMoreThan"
          countNumber   = 5
        }
        action = {
          type = "expire"
        }
      }
    ]
  })
}

# ECS Cluster
resource "aws_ecs_cluster" "main" {
  name = "mclass-cluster"

  setting {
    name  = "containerInsights"
    value = "enabled"
  }
}

# ECS Task Execution Role
resource "aws_iam_role" "ecs_task_execution_role" {
  name = "ecsTaskExecutionRole"

  assume_role_policy = jsonencode({
    Version = "2012-10-17"
    Statement = [
      {
        Action = "sts:AssumeRole"
        Effect = "Allow"
        Principal = {
          Service = "ecs-tasks.amazonaws.com"
        }
      }
    ]
  })
}

resource "aws_iam_role_policy_attachment" "ecs_task_execution_role_policy" {
  role       = aws_iam_role.ecs_task_execution_role.name
  policy_arn = "arn:aws:iam::aws:policy/service-role/AmazonECSTaskExecutionRolePolicy"
}

# ECS Task Execution Role Policy for Parameter Store access
resource "aws_iam_role_policy" "ecs_task_execution_parameter_store" {
  name = "ecs-task-execution-parameter-store"
  role = aws_iam_role.ecs_task_execution_role.id

  policy = jsonencode({
    Version = "2012-10-17"
    Statement = [
      {
        Effect = "Allow"
        Action = [
          "ssm:GetParameters",
          "ssm:GetParameter"
        ]
        Resource = "arn:aws:ssm:ap-northeast-2:664418970959:parameter/mclass/*"
      }
    ]
  })
}

# ECS Task Role
resource "aws_iam_role" "ecs_task_role" {
  name = "ecsTaskRole"

  assume_role_policy = jsonencode({
    Version = "2012-10-17"
    Statement = [
      {
        Action = "sts:AssumeRole"
        Effect = "Allow"
        Principal = {
          Service = "ecs-tasks.amazonaws.com"
        }
      }
    ]
  })
}

# Application Load Balancer
resource "aws_lb" "main" {
  name               = "mclass-alb"
  internal           = false
  load_balancer_type = "application"
  security_groups    = [aws_security_group.alb.id]
  subnets            = aws_subnet.public[*].id

  enable_deletion_protection = false
}

# ALB Target Group
resource "aws_lb_target_group" "main" {
  name        = "mclass-tg"
  port        = 3000
  protocol    = "HTTP"
  vpc_id      = aws_vpc.main.id
  target_type = "ip"

  health_check {
    enabled             = true
    healthy_threshold   = 2
    interval            = 60
    matcher             = "200"
    path                = "/health"
    port                = "traffic-port"
    protocol            = "HTTP"
    timeout             = 10
    unhealthy_threshold = 3
  }
}

# ALB Listener
resource "aws_lb_listener" "main" {
  load_balancer_arn = aws_lb.main.arn
  port              = "80"
  protocol          = "HTTP"

  default_action {
    type             = "forward"
    target_group_arn = aws_lb_target_group.main.arn
  }
}

# ALB Listener Rule for /metrics (VPC 내부 IP만 허용)
resource "aws_lb_listener_rule" "allow_metrics_internal" {
  listener_arn = aws_lb_listener.main.arn
  priority     = 20

  action {
    type             = "forward"
    target_group_arn = aws_lb_target_group.main.arn
  }

  condition {
    path_pattern {
      values = ["/metrics"]
    }
  }

  # VPC 내부에서만 접근 허용 (10.0.0.0/16)
  condition {
    source_ip {
      values = ["10.0.0.0/16"]
    }
  }
}

# ECS Service
resource "aws_ecs_service" "main" {
  name            = "mclass-service"
  cluster         = aws_ecs_cluster.main.id
  task_definition = aws_ecs_task_definition.main.arn
  desired_count   = 2
  launch_type     = "FARGATE"

  network_configuration {
    subnets          = aws_subnet.public[*].id
    security_groups  = [aws_security_group.ecs.id]
    assign_public_ip = true
  }

  load_balancer {
    target_group_arn = aws_lb_target_group.main.arn
    container_name   = "mclass-server"
    container_port   = 3000
  }

  depends_on = [aws_lb_listener.main]
}

# ECS Task Definition
resource "aws_ecs_task_definition" "main" {
  family                   = "mclass-task"
  network_mode             = "awsvpc"
  requires_compatibilities = ["FARGATE"]
  cpu                      = 256
  memory                   = 512
  execution_role_arn       = aws_iam_role.ecs_task_execution_role.arn
  task_role_arn            = aws_iam_role.ecs_task_role.arn

  container_definitions = jsonencode([
    {
      name  = "mclass-server"
      image = "${aws_ecr_repository.app.repository_url}:latest"
      portMappings = [
        {
          containerPort = 3000
          protocol      = "tcp"
        }
      ]
      essential = true
      environment = [
        {
          name  = "NODE_ENV"
          value = "production"
        },
        {
          name  = "PORT"
          value = "3000"
        }
      ]
      secrets = [
        {
          name      = "DATABASE_URL"
          valueFrom = aws_ssm_parameter.database_url.arn
        },
        {
          name      = "JWT_SECRET"
          valueFrom = aws_ssm_parameter.jwt_secret.arn
        },
        {
          name      = "KAKAO_CLIENT_ID"
          valueFrom = aws_ssm_parameter.kakao_client_id.arn
        },
        {
          name      = "KAKAO_CLIENT_SECRET"
          valueFrom = aws_ssm_parameter.kakao_client_secret.arn
        },
        {
          name      = "GOOGLE_CLIENT_ID"
          valueFrom = aws_ssm_parameter.google_client_id.arn
        },
        {
          name      = "GOOGLE_CLIENT_SECRET"
          valueFrom = aws_ssm_parameter.google_client_secret.arn
        },
        {
          name      = "NAVER_CLIENT_ID"
          valueFrom = aws_ssm_parameter.naver_client_id.arn
        },
        {
          name      = "NAVER_CLIENT_SECRET"
          valueFrom = aws_ssm_parameter.naver_client_secret.arn
        },
        {
          name      = "REDIS_URL"
          valueFrom = aws_ssm_parameter.redis_url.arn
        },
        {
          name      = "INITIAL_ADMIN_EMAIL"
          valueFrom = aws_ssm_parameter.initial_admin_email.arn
        },
        {
          name      = "INITIAL_ADMIN_PASSWORD"
          valueFrom = aws_ssm_parameter.initial_admin_password.arn
        },
        {
          name      = "INITIAL_ADMIN_NAME"
          valueFrom = aws_ssm_parameter.initial_admin_name.arn
        },
        {
<<<<<<< HEAD
          name      = "METRICS_TOKEN"
          valueFrom = aws_ssm_parameter.metrics_token.arn
=======
          name      = "EMAIL_HOST"
          valueFrom = aws_ssm_parameter.email_host.arn
        },
        {
          name      = "EMAIL_USER"
          valueFrom = aws_ssm_parameter.email_user.arn
        },
        {
          name      = "EMAIL_PASS"
          valueFrom = aws_ssm_parameter.email_pass.arn
        },
        {
          name      = "EMAIL_FROM"
          valueFrom = aws_ssm_parameter.email_from.arn
>>>>>>> 1b6ee059
        }
      ]
      logConfiguration = {
        logDriver = "awslogs"
        options = {
          awslogs-group         = "/ecs/mclass-task"
          awslogs-region        = "ap-northeast-2"
          awslogs-stream-prefix = "ecs"
        }
      }
      healthCheck = {
        command     = ["CMD-SHELL", "curl -f http://localhost:3000/health || exit 1"]
        interval    = 60
        timeout     = 10
        retries     = 3
        startPeriod = 120
      }
    }
  ])
}

# CloudWatch Log Group
resource "aws_cloudwatch_log_group" "ecs" {
  name              = "/ecs/mclass-task"
  retention_in_days = 7
}

# 무료 모니터링 스택 (ECS에서 실행)

# Prometheus ECS Task Definition
resource "aws_ecs_task_definition" "prometheus" {
  family                   = "mclass-prometheus-task"
  network_mode             = "awsvpc"
  requires_compatibilities = ["FARGATE"]
  cpu                      = 256
  memory                   = 512
  execution_role_arn       = aws_iam_role.ecs_task_execution_role.arn
  task_role_arn            = aws_iam_role.ecs_task_role.arn

  container_definitions = jsonencode([
    {
      name  = "prometheus"
      image = "prom/prometheus:latest"
      portMappings = [
        {
          containerPort = 9090
          protocol      = "tcp"
        }
      ]
      essential = true
      command = [
        "--config.file=/etc/prometheus/prometheus.yml",
        "--storage.tsdb.path=/prometheus",
        "--web.console.libraries=/etc/prometheus/console_libraries",
        "--web.console.templates=/etc/prometheus/consoles"
      ]
      environment = [
        {
          name  = "ALB_DNS_NAME"
          value = aws_lb.main.dns_name
        }
      ]
      mountPoints = [
        {
          sourceVolume  = "prometheus-config"
          containerPath = "/etc/prometheus"
          readOnly      = true
        },
        {
          sourceVolume  = "metrics-token"
          containerPath = "/etc/prometheus/secrets"
          readOnly      = true
        }
      ]
      logConfiguration = {
        logDriver = "awslogs"
        options = {
          awslogs-group         = "/ecs/mclass-prometheus-task"
          awslogs-region        = "ap-northeast-2"
          awslogs-stream-prefix = "ecs"
        }
      }
    }
  ])

  volume {
    name = "prometheus-config"
    efs_volume_configuration {
      file_system_id = aws_efs_file_system.prometheus_config.id
      root_directory = "/"
    }
  }

  volume {
    name = "metrics-token"
    efs_volume_configuration {
      file_system_id = aws_efs_file_system.prometheus_config.id
      root_directory = "/secrets"
    }
  }
}

# Prometheus ECS Service
resource "aws_ecs_service" "prometheus" {
  name            = "mclass-prometheus-service"
  cluster         = aws_ecs_cluster.main.id
  task_definition = aws_ecs_task_definition.prometheus.arn
  desired_count   = 1
  launch_type     = "FARGATE"

  network_configuration {
    subnets          = aws_subnet.public[*].id
    security_groups  = [aws_security_group.prometheus.id]
    assign_public_ip = true
  }
}

# Prometheus Security Group
resource "aws_security_group" "prometheus" {
  name        = "mclass-prometheus-sg"
  description = "Security group for Prometheus"
  vpc_id      = aws_vpc.main.id

  ingress {
    from_port   = 9090
    to_port     = 9090
    protocol    = "tcp"
    cidr_blocks = ["0.0.0.0/0"]
  }

  egress {
    from_port   = 0
    to_port     = 0
    protocol    = "-1"
    cidr_blocks = ["0.0.0.0/0"]
  }

  tags = {
    Name = "mclass-prometheus-sg"
  }
}

# Grafana ECS Task Definition
resource "aws_ecs_task_definition" "grafana" {
  family                   = "mclass-grafana-task"
  network_mode             = "awsvpc"
  requires_compatibilities = ["FARGATE"]
  cpu                      = 256
  memory                   = 512
  execution_role_arn       = aws_iam_role.ecs_task_execution_role.arn
  task_role_arn            = aws_iam_role.ecs_task_role.arn

  container_definitions = jsonencode([
    {
      name  = "grafana"
      image = "grafana/grafana:latest"
      portMappings = [
        {
          containerPort = 3000
          protocol      = "tcp"
        }
      ]
      essential = true
      environment = [
        {
          name  = "GF_SECURITY_ADMIN_PASSWORD"
          value = "admin123"
        },
        {
          name  = "GF_INSTALL_PLUGINS"
          value = "grafana-piechart-panel"
        }
      ]
      logConfiguration = {
        logDriver = "awslogs"
        options = {
          awslogs-group         = "/ecs/mclass-grafana-task"
          awslogs-region        = "ap-northeast-2"
          awslogs-stream-prefix = "ecs"
        }
      }
    }
  ])
}

# Grafana ECS Service
resource "aws_ecs_service" "grafana" {
  name            = "mclass-grafana-service"
  cluster         = aws_ecs_cluster.main.id
  task_definition = aws_ecs_task_definition.grafana.arn
  desired_count   = 1
  launch_type     = "FARGATE"

  network_configuration {
    subnets          = aws_subnet.public[*].id
    security_groups  = [aws_security_group.grafana.id]
    assign_public_ip = true
  }
}

# Grafana Security Group
resource "aws_security_group" "grafana" {
  name        = "mclass-grafana-sg"
  description = "Security group for Grafana"
  vpc_id      = aws_vpc.main.id

  ingress {
    from_port   = 3000
    to_port     = 3000
    protocol    = "tcp"
    cidr_blocks = ["0.0.0.0/0"]
  }

  egress {
    from_port   = 0
    to_port     = 0
    protocol    = "-1"
    cidr_blocks = ["0.0.0.0/0"]
  }

  tags = {
    Name = "mclass-grafana-sg"
  }
}

# Prometheus CloudWatch Log Group
resource "aws_cloudwatch_log_group" "prometheus" {
  name              = "/ecs/mclass-prometheus-task"
  retention_in_days = 7
}

# Grafana CloudWatch Log Group
resource "aws_cloudwatch_log_group" "grafana" {
  name              = "/ecs/mclass-grafana-task"
  retention_in_days = 7
}

# EFS File System for Prometheus Configuration
resource "aws_efs_file_system" "prometheus_config" {
  creation_token = "mclass-prometheus-config"
  encrypted      = true

  tags = {
    Name = "mclass-prometheus-config"
  }
}

# EFS Mount Target for Prometheus Configuration
resource "aws_efs_mount_target" "prometheus_config" {
  count           = 2
  file_system_id  = aws_efs_file_system.prometheus_config.id
  subnet_id       = aws_subnet.public[count.index].id
  security_groups = [aws_security_group.efs.id]
}

# EFS Security Group
resource "aws_security_group" "efs" {
  name        = "mclass-efs-sg"
  description = "Security group for EFS"
  vpc_id      = aws_vpc.main.id

  ingress {
    from_port       = 2049
    to_port         = 2049
    protocol        = "tcp"
    security_groups = [aws_security_group.prometheus.id]
  }

  egress {
    from_port   = 0
    to_port     = 0
    protocol    = "-1"
    cidr_blocks = ["0.0.0.0/0"]
  }

  tags = {
    Name = "mclass-efs-sg"
  }
}

# Data source for availability zones
data "aws_availability_zones" "available" {
  state = "available"
}

# Outputs
output "alb_dns_name" {
  value = aws_lb.main.dns_name
}

output "ecr_repository_url" {
  value = aws_ecr_repository.app.repository_url
}

output "rds_endpoint" {
  value = aws_db_instance.main.endpoint
}

output "rds_port" {
  value = aws_db_instance.main.port
}

output "alb_listener_arn" {
  value = aws_lb_listener.main.arn
}

output "alb_security_group_id" {
  value = aws_security_group.alb.id
}

output "prometheus_security_group_id" {
  value = aws_security_group.prometheus.id
}

output "efs_file_system_id" {
  value = aws_efs_file_system.prometheus_config.id
}

# output "prometheus_workspace_id" {
#   value = aws_prometheus_workspace.main.id
# }

# output "prometheus_endpoint" {
#   value = aws_prometheus_workspace.main.prometheus_endpoint
# }

# output "grafana_workspace_url" {
#   value = aws_grafana_workspace.main.endpoint
# }

# AWS Managed Prometheus 워크스페이스 (비용 발생 - 주석 처리)
# resource "aws_prometheus_workspace" "main" {
#   alias = "mclass-prometheus"

#   tags = {
#     Name = "mclass-prometheus-workspace"
#   }
# }

# AWS Managed Grafana 워크스페이스 (비용 발생 - 주석 처리)
# resource "aws_grafana_workspace" "main" {
#   account_access_type      = "CURRENT_ACCOUNT"
#   authentication_providers = ["AWS_SSO"]
#   permission_type         = "SERVICE_MANAGED"
#   role_arn                = aws_iam_role.grafana_role.arn

#   tags = {
#     Name = "mclass-grafana-workspace"
#   }
# }

# Grafana IAM Role (비용 발생 - 주석 처리)
# resource "aws_iam_role" "grafana_role" {
#   name = "grafana-role"

#   assume_role_policy = jsonencode({
#     Version = "2012-10-17"
#     Statement = [
#       {
#         Action = "sts:AssumeRole"
#         Effect = "Allow"
#         Principal = {
#           Service = "grafana.amazonaws.com"
#         }
#       }
#     ]
#   })
# }

# Parameter Store for Environment Variables
resource "aws_ssm_parameter" "database_url" {
  name      = "/mclass/database_url"
  type      = "SecureString"
  value     = "postgresql://postgres:${var.database_password}@${aws_db_instance.main.endpoint}/${aws_db_instance.main.db_name}"
  overwrite = true

  tags = {
    Name = "mclass-database-url"
  }
}

resource "aws_ssm_parameter" "jwt_secret" {
  name  = "/mclass/jwt_secret"
  type  = "SecureString"
  value = var.jwt_secret

  tags = {
    Name = "mclass-jwt-secret"
  }
}

# Redis URL
resource "aws_ssm_parameter" "redis_url" {
  name      = "/mclass/redis_url"
  type      = "SecureString"
  value     = var.redis_url != "" ? var.redis_url : "redis://redis:6379"
  overwrite = true

  tags = {
    Name = "mclass-redis-url"
  }
}

resource "aws_ssm_parameter" "kakao_client_id" {
  name      = "/mclass/kakao_client_id"
  type      = "SecureString"
  value     = var.kakao_client_id
  overwrite = true

  tags = {
    Name = "mclass-kakao-client-id"
  }
}

resource "aws_ssm_parameter" "kakao_client_secret" {
  name      = "/mclass/kakao_client_secret"
  type      = "SecureString"
  value     = var.kakao_client_secret
  overwrite = true

  tags = {
    Name = "mclass-kakao-client-secret"
  }
}

resource "aws_ssm_parameter" "google_client_id" {
  name      = "/mclass/google_client_id"
  type      = "SecureString"
  value     = var.google_client_id
  overwrite = true

  tags = {
    Name = "mclass-google-client-id"
  }
}

resource "aws_ssm_parameter" "google_client_secret" {
  name      = "/mclass/google_client_secret"
  type      = "SecureString"
  value     = var.google_client_secret
  overwrite = true

  tags = {
    Name = "mclass-google-client-secret"
  }
}

resource "aws_ssm_parameter" "naver_client_id" {
  name      = "/mclass/naver_client_id"
  type      = "SecureString"
  value     = var.naver_client_id
  overwrite = true

  tags = {
    Name = "mclass-naver-client-id"
  }
}

resource "aws_ssm_parameter" "naver_client_secret" {
  name      = "/mclass/naver_client_secret"
  type      = "SecureString"
  value     = var.naver_client_secret
  overwrite = true

  tags = {
    Name = "mclass-naver-client-secret"
  }
}

# 이메일 관련 SSM 파라미터들 추가
resource "aws_ssm_parameter" "email_host" {
  name      = "/mclass/email_host"
  type      = "SecureString"
  value     = var.email_host
  overwrite = true

  tags = {
    Name = "mclass-email-host"
  }
}

resource "aws_ssm_parameter" "email_user" {
  name      = "/mclass/email_user"
  type      = "SecureString"
  value     = var.email_user
  overwrite = true

  tags = {
    Name = "mclass-email-user"
  }
}

resource "aws_ssm_parameter" "email_pass" {
  name      = "/mclass/email_pass"
  type      = "SecureString"
  value     = var.email_pass
  overwrite = true

  tags = {
    Name = "mclass-email-pass"
  }
}

resource "aws_ssm_parameter" "email_from" {
  name      = "/mclass/email_from"
  type      = "SecureString"
  value     = var.email_from
  overwrite = true

  tags = {
    Name = "mclass-email-from"
  }
}

# 초기 관리자 관련 SSM 파라미터들 추가
resource "aws_ssm_parameter" "initial_admin_email" {
  name      = "/mclass/initial_admin_email"
  type      = "SecureString"
  value     = var.initial_admin_email
  overwrite = true

  tags = {
    Name = "mclass-initial-admin-email"
  }
}

resource "aws_ssm_parameter" "initial_admin_password" {
  name      = "/mclass/initial_admin_password"
  type      = "SecureString"
  value     = var.initial_admin_password
  overwrite = true

  tags = {
    Name = "mclass-initial-admin-password"
  }
}

resource "aws_ssm_parameter" "initial_admin_name" {
  name      = "/mclass/initial_admin_name"
  type      = "SecureString"
  value     = var.initial_admin_name
  overwrite = true

  tags = {
    Name = "mclass-initial-admin-name"
  }
}

# Metrics Token for Prometheus authentication
resource "aws_ssm_parameter" "metrics_token" {
  name      = "/mclass/metrics_token"
  type      = "SecureString"
  value     = var.metrics_token
  overwrite = true

  tags = {
    Name = "mclass-metrics-token"
  }
}

# ECS Task Role Policy for Parameter Store access
resource "aws_iam_role_policy" "ecs_task_parameter_store" {
  name = "ecs-task-parameter-store"
  role = aws_iam_role.ecs_task_role.id

  policy = jsonencode({
    Version = "2012-10-17"
    Statement = [
      {
        Effect = "Allow"
        Action = [
          "ssm:GetParameters",
          "ssm:GetParameter"
        ]
        Resource = "arn:aws:ssm:ap-northeast-2:664418970959:parameter/mclass/*"
      }
    ]
  })
}

# Grafana IAM Role Policy (비용 발생 - 주석 처리)
# resource "aws_iam_role_policy" "grafana_policy" {
#   name = "grafana-policy"
#   role = aws_iam_role.grafana_role.id

#   policy = jsonencode({
#     Version = "2012-10-17"
#     Statement = [
#       {
#         Effect = "Allow"
#         Action = [
#           "aps:QueryMetrics",
#           "aps:GetLabels",
#           "aps:GetMetricMetadata",
#           "aps:GetSeries",
#           "logs:DescribeLogGroups",
#           "logs:GetLogEvents",
#           "logs:StartQuery",
#           "logs:GetQueryResults",
#           "logs:StopQuery"
#         ]
#         Resource = "*"
#       }
#     ]
#   })
# } 

# RDS PostgreSQL 인스턴스
resource "aws_db_subnet_group" "main" {
  name       = "mclass-db-subnet-group"
  subnet_ids = aws_subnet.public[*].id

  tags = {
    Name = "mclass-db-subnet-group"
  }
}

resource "aws_security_group" "rds" {
  name        = "mclass-rds-sg"
  description = "Security group for RDS PostgreSQL"
  vpc_id      = aws_vpc.main.id

  ingress {
    from_port   = 5432
    to_port     = 5432
    protocol    = "tcp"
    cidr_blocks = ["0.0.0.0/0"]
  }

  egress {
    from_port   = 0
    to_port     = 0
    protocol    = "-1"
    cidr_blocks = ["0.0.0.0/0"]
  }

  tags = {
    Name = "mclass-rds-sg"
  }
}

resource "aws_db_instance" "main" {
  identifier = "mclass-postgresql"

  engine         = "postgres"
  engine_version = "15"
  instance_class = "db.t3.micro" # 프리티어

  allocated_storage     = 20
  max_allocated_storage = 100
  storage_type          = "gp2"
  storage_encrypted     = true

  db_name  = "mclass_prod"
  username = "postgres"
  password = var.database_password

  vpc_security_group_ids = [aws_security_group.rds.id]
  db_subnet_group_name   = aws_db_subnet_group.main.name

  # 퍼블릭 액세스 활성화
  publicly_accessible = true

  backup_retention_period = 7
  backup_window           = "03:00-04:00"
  maintenance_window      = "sun:04:00-sun:05:00"

  skip_final_snapshot = true
  deletion_protection = false

  tags = {
    Name = "mclass-postgresql"
  }
} <|MERGE_RESOLUTION|>--- conflicted
+++ resolved
@@ -416,10 +416,10 @@
           valueFrom = aws_ssm_parameter.initial_admin_name.arn
         },
         {
-<<<<<<< HEAD
           name      = "METRICS_TOKEN"
           valueFrom = aws_ssm_parameter.metrics_token.arn
-=======
+        },
+        {
           name      = "EMAIL_HOST"
           valueFrom = aws_ssm_parameter.email_host.arn
         },
@@ -434,7 +434,6 @@
         {
           name      = "EMAIL_FROM"
           valueFrom = aws_ssm_parameter.email_from.arn
->>>>>>> 1b6ee059
         }
       ]
       logConfiguration = {
